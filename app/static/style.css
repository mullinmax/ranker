body {
  font-family: Arial, sans-serif;
  background-color: #f4f4f4;
  margin: 0;
  padding-top: 60px;
  padding-bottom: 80px;
  min-height: 100vh;
}

.container {
  background: white;
  padding: 2rem;
  box-shadow: 0 2px 8px rgba(0,0,0,0.1);
  border-radius: 4px;
  text-align: center;
  width: 100%;
  max-width: 1200px;
  margin: 0 auto;
}

.admin-container {
  text-align: left;
  width: 100%;
  max-width: 1200px;
  margin: 0 auto;
}

h1 {
  margin-top: 0;
}

button, input[type="submit"] {
  background-color: #4CAF50;
  color: white;
  border: none;
  padding: 0.5rem 1rem;
  margin: 0.25rem;
  font-size: 1rem;
  border-radius: 4px;
  cursor: pointer;
}

button:hover, input[type="submit"]:hover {
  background-color: #45a049;
}

button:disabled,
input[type="submit"]:disabled {
  background-color: #ccc;
  cursor: not-allowed;
  opacity: 0.6;
}

input[type="text"],
input[type="password"] {
  width: 100%;
  padding: 0.5rem;
  margin: 0.5rem 0;
  border: 1px solid #ccc;
  border-radius: 4px;
}

img {
  max-width: 100%;
  height: auto;
  margin-bottom: 1rem;
}

.media-container {
  position: relative;
  display: flex;
  justify-content: center;
  align-items: center;
  aspect-ratio: 4 / 3;
  width: 100%;
}

.media-grid {
  display: grid;
  gap: 1rem;
  grid-template-columns: repeat(2, 1fr);
  grid-template-rows: repeat(2, 1fr);
  height: calc(100vh - 140px);
}

.medal {
  position: absolute;
  top: 0.25rem;
  left: 0.25rem;
  font-size: 2rem;
}

.last-ranked {
  position: absolute;
  bottom: 0.25rem;
  right: 0.25rem;
  font-size: 1rem;
  color: #555;
}

.last-ranked.today {
  color: green;
}

.media-preview {
  width: 100%;
  height: 100%;
  object-fit: contain;
}

.header {
  position: fixed;
  top: 0;
  left: 0;
  right: 0;
  display: flex;
  justify-content: flex-end;
  align-items: center;
  gap: 0.5rem;
  padding: 0.5rem 1rem;
  background: white;
  box-shadow: 0 2px 4px rgba(0,0,0,0.1);
  z-index: 1000;
}
.footer {
  position: fixed;
  bottom: 0;
  left: 0;
  right: 0;
  text-align: center;
  padding: 0.5rem 1rem;
  background: white;
  box-shadow: 0 -2px 4px rgba(0,0,0,0.1);
}

.username {
  font-weight: bold;
  margin-right: auto;
}

.link {
  color: #4CAF50;
  text-decoration: none;
}

.link:hover {
  text-decoration: underline;
}

.build-info {
  margin-top: 1rem;
  font-size: 0.9rem;
  color: #666;
}

#rate-form button {
  font-size: 1.25rem;
  padding: 0.75rem 1.25rem;
}

#rate-form {
<<<<<<< HEAD
  margin: 0;
=======
  margin-top: 2rem;
  margin-bottom: 2rem;
>>>>>>> f1c911b2
}

@media (max-width: 600px) {
  .container {
    padding: 1rem;
    box-shadow: none;
    border-radius: 0;
  }
  .admin-container {
    width: 100%;
  }
  .media-preview {
    height: 100%;
  }
  #rate-form button {
    font-size: 1.5rem;
    padding: 1rem;
  }
  #rate-form {
    margin: 0;
  }
}

/* Statistics tables */
.stats-table {
  width: 100%;
  border-collapse: collapse;
  margin-bottom: 1rem;
}

.stats-table th,
.stats-table td {
  border-bottom: 1px solid #ddd;
  padding: 0.5rem;
  text-align: left;
}

.stats-table th {
  background-color: #f0f0f0;
}

.thumbnail {
  max-width: 50px;
  max-height: 50px;
  object-fit: contain;
}

@keyframes pulse {
  0% { transform: scale(1); }
  50% { transform: scale(1.05); }
  100% { transform: scale(1); }
}

@keyframes bounce {
  0%, 100% { transform: translateY(0); }
  50% { transform: translateY(-10px); }
}

@keyframes rotate {
  0% { transform: rotate(0); }
  100% { transform: rotate(360deg); }
}

.anim-pulse { animation: pulse 3s ease-in-out infinite; }
.anim-bounce { animation: bounce 2s ease-in-out infinite; }
.anim-rotate { animation: rotate 8s linear infinite; }<|MERGE_RESOLUTION|>--- conflicted
+++ resolved
@@ -159,12 +159,8 @@
 }
 
 #rate-form {
-<<<<<<< HEAD
-  margin: 0;
-=======
   margin-top: 2rem;
   margin-bottom: 2rem;
->>>>>>> f1c911b2
 }
 
 @media (max-width: 600px) {
