--- conflicted
+++ resolved
@@ -18,7 +18,6 @@
 const MAX_RANK = 4;
 const REQUIRED_SELECTIONS = MAX_RANK - 1;
 
-<<<<<<< HEAD
 function updateLayout(){
   const header = document.querySelector('.header');
   const footer = document.querySelector('.footer');
@@ -27,8 +26,6 @@
   if(footer) root.style.setProperty('--footer-height', `${footer.offsetHeight}px`);
 }
 
-=======
->>>>>>> 433410f6
 window.addEventListener('load', () => {
   updateLayout();
   document.querySelectorAll('.media-preview').forEach(img => {
@@ -72,7 +69,7 @@
   document.getElementById('order').value = order.join(',');
   document.getElementById('submit-btn').disabled = selected.length < REQUIRED_SELECTIONS;
 }
-<<<<<<< HEAD
+
 document.addEventListener('keydown', e => {
   if(e.key === 'Enter'){
     const btn = document.getElementById('submit-btn');
@@ -82,20 +79,12 @@
     }
   }
   const n = parseInt(e.key);
-  if(n >= 1 && n <= REQUIRED_SELECTIONS){
+  if(n >= 1 && n <= MAX_RANK){
     const containers = document.querySelectorAll('.media-container');
     if(containers[n-1]) toggleRank(containers[n-1]);
   }
 });
-=======
-  document.addEventListener('keydown', e => {
-    const n = parseInt(e.key);
-    if(n >= 1 && n <= MAX_RANK){
-      const containers = document.querySelectorAll('.media-container');
-      if(containers[n-1]) toggleRank(containers[n-1]);
-    }
-  });
->>>>>>> 433410f6
+
 </script>
 {% endblock %}
 
